--- conflicted
+++ resolved
@@ -762,11 +762,6 @@
     throw new AssertionError('runCommand requires a command');
   const { command } = operation.arguments;
 
-<<<<<<< HEAD
-=======
-  if (operation.arguments.timeoutMS != null) throw new AssertionError('timeoutMS not supported');
-
->>>>>>> b26c3280
   const options = {
     readPreference: operation.arguments.readPreference,
     session: operation.arguments.session,
